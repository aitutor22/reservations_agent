--- conflicted
+++ resolved
@@ -1,13 +1,8 @@
 """
-<<<<<<< HEAD
 Main Restaurant Agent with Handoff to Reservation Specialist
 
 This module defines the restaurant's voice agents using a modular personality system.
 The agents share a consistent voice personality while having role-specific behaviors.
-=======
-Main Restaurant Agent with Handoff to Information and Reservation Specialists
-Properly structured with module-level agent definitions
->>>>>>> 51576fb0
 """
 
 from agents.realtime import RealtimeAgent, realtime_handoff
@@ -21,10 +16,6 @@
     make_reservation
 )
 
-<<<<<<< HEAD
-# Create the reservation specialist agent with consistent personality
-# This agent maintains the same voice personality as the main agent but focuses on reservations
-=======
 # Create the information specialist agent at module level
 information_agent = RealtimeAgent(
     name="SakuraInformationSpecialist",
@@ -56,7 +47,6 @@
 )
 
 # Create the reservation specialist agent at module level
->>>>>>> 51576fb0
 reservation_agent = RealtimeAgent(
     name="SakuraReservationSpecialist",
     instructions=get_agent_instructions("reservation") + """
@@ -75,31 +65,6 @@
     ]
 )
 
-<<<<<<< HEAD
-# Create the main greeting agent with handoff capability
-# This agent embodies the restaurant's personality and handles initial interactions
-main_agent = RealtimeAgent(
-    name="SakuraRamenAssistant",
-    instructions=get_agent_instructions("main") + """
-    
-# TOOLS AVAILABLE
-- Use get_current_time() for current time information
-- Use get_restaurant_location() for our address at 78 Boat Quay, Singapore 049866
-- Use get_restaurant_hours() for our operating hours
-- Use get_menu_info() for our delicious ramen varieties and prices
-
-# RESTAURANT DETAILS
-Location: 78 Boat Quay, Singapore 049866
-Phone: +65 6877 9888
-Specialty: Authentic Japanese ramen with rich, flavorful broths
-    """,
-    tools=[
-        get_current_time,
-        get_restaurant_hours,
-        get_restaurant_location,
-        get_menu_info
-    ],
-=======
 # Create the main routing agent with handoff capability
 main_agent = RealtimeAgent(
     name="SakuraRamenAssistant",
@@ -130,7 +95,6 @@
         "- 'Hello! Thank you for calling Sakura Ramen House. What can I assist you with?'"
     ),
     tools=[],  # Main agent doesn't need tools - just routes
->>>>>>> 51576fb0
     handoffs=[
         realtime_handoff(information_agent, tool_description_override="Transfer to information specialist for restaurant details, hours, menu, and general inquiries"),
         realtime_handoff(reservation_agent, tool_description_override="Transfer to reservation specialist for booking tables and checking availability")
