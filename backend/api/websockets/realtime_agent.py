"""
WebSocket handler for Restaurant RealtimeAgent
Handles voice communication between browser and OpenAI Realtime API
"""
import base64
import asyncio
import json
import uuid
from fastapi import APIRouter, WebSocket, WebSocketDisconnect

router = APIRouter()


@router.websocket("/ws/realtime/agent")
async def restaurant_realtime_websocket(websocket: WebSocket):
    """WebSocket endpoint for Restaurant RealtimeAgent with voice capabilities"""
    await websocket.accept()
    session_id = str(uuid.uuid4())
    
    print(f"[RestaurantAgent WS] New connection: {session_id}")
    
    # Import the guardrail-enabled restaurant agent session
    from realtime_agents.guardrail_session import GuardrailRestaurantSession
    
    session_manager = GuardrailRestaurantSession()
    
    try:
        # Initialize the realtime agent
        await session_manager.initialize()
        await session_manager.start_session()
        
        # Send initial success message
        await websocket.send_json({
            "type": "session_started",
            "session_id": session_id
        })
        
        # Create tasks for bidirectional communication
        async def handle_incoming():
            """Handle incoming WebSocket messages (audio from browser)"""
            try:
                while True:
                    data = await websocket.receive()
                    
                    if "text" in data:
                        # Handle text messages
                        message = json.loads(data["text"])
                        msg_type = message.get("type")
                        
                        if msg_type == "text_message":
                            # Handle text input from frontend
                            text = message.get("text")
                            if text:
                                result = await session_manager.send_text(text)
                                # Check if guardrail rejected the input
                                if result and isinstance(result, dict) and result.get("type") == "guardrail_rejection":
                                    await websocket.send_json({
                                        "type": "guardrail_rejection",
                                        "message": result.get("message", "Input rejected by security policy")
                                    })
                                
                        elif msg_type == "audio_chunk":
                            # Forward base64-encoded PCM16 audio to realtime session
                            audio_base64 = message.get("audio")
                            if audio_base64:
                                # RealtimeAgent expects base64-encoded PCM16
                                await session_manager.send_audio(audio_base64)
                                
                        elif msg_type == "end_audio":
                            # User finished sending audio
                            print(f"[RestaurantAgent WS] End of audio input")
                            # The session will process this with VAD
                            
                        elif msg_type == "end_session":
                            print(f"[RestaurantAgent WS] Ending session {session_id}")
                            break
                            
                    elif "bytes" in data:
                        # Handle binary audio data directly
                        # Convert bytes to base64 for RealtimeAgent
                        audio_base64 = base64.b64encode(data["bytes"]).decode('utf-8')
                        await session_manager.send_audio(audio_base64)
                        
            except WebSocketDisconnect:
                print(f"[RestaurantAgent WS] Client disconnected: {session_id}")
                raise  # Re-raise to exit the task properly
            except Exception as e:
                print(f"[RestaurantAgent WS] Error handling incoming: {e}")
                # Don't crash on errors, just log and continue
                # This allows the session to recover from transient issues
                await asyncio.sleep(0.1)  # Small delay to prevent tight error loops
                
        async def handle_outgoing():
            """Handle outgoing events from realtime session"""
            try:
                async for event in session_manager.process_events():
                    try:
                        # Send events back to browser
                        if event["type"] == "audio_chunk":
                            # Send audio as binary
<<<<<<< HEAD
                            chunk_data = event["data"]
                            chunk_size = len(chunk_data)
                            
                            # Safety check: If chunk is still too large, split it
                            # This shouldn't happen with our 300KB limit, but provides safety
                            MAX_SAFE_SIZE = 300 * 1024  # 300KB safe limit
                            
                            if chunk_size > MAX_SAFE_SIZE:
                                print(f"[RestaurantAgent WS] WARNING: Large chunk ({chunk_size} bytes), splitting for safety")
                                
                                # Split into safe chunks respecting PCM16 boundaries
                                safe_chunk_size = MAX_SAFE_SIZE
                                if safe_chunk_size % 2 != 0:
                                    safe_chunk_size -= 1  # Ensure even for PCM16
                                
                                for i in range(0, chunk_size, safe_chunk_size):
                                    end = min(i + safe_chunk_size, chunk_size)
                                    # Ensure we don't split a PCM16 sample
                                    if end < chunk_size and (end - i) % 2 != 0:
                                        end -= 1
                                    
                                    sub_chunk = chunk_data[i:end]
                                    await websocket.send_bytes(sub_chunk)
                            else:
                                # Normal size, send as-is
                                await websocket.send_bytes(chunk_data)
=======
                            chunk_size = len(event["data"])
                            if chunk_size > 1024 * 1024:  # 1MB limit check
                                print(f"[RestaurantAgent WS] WARNING: Audio chunk too large ({chunk_size} bytes), skipping")
                                continue
                            await websocket.send_bytes(event["data"])
                        elif event["type"] in ["guardrail_rejection", "guardrail_warning"]:
                            # Send guardrail events with high priority
                            print(f"[RestaurantAgent WS] Guardrail event: {event['type']}")
                            await websocket.send_json(event)
>>>>>>> 24483afd
                        else:
                            # Send other events as JSON
                            await websocket.send_json(event)
                    except Exception as send_error:
                        print(f"[RestaurantAgent WS] Error sending event: {send_error}")
                        # Continue processing other events
                        
            except Exception as e:
                print(f"[RestaurantAgent WS] Error handling outgoing: {e}")
                raise  # Re-raise to exit the task
                
        # Run both tasks concurrently with error isolation
        # return_exceptions=True prevents one task failure from canceling the other
        results = await asyncio.gather(
            handle_incoming(),
            handle_outgoing(),
            return_exceptions=True
        )
        
        # Check if any task failed
        for i, result in enumerate(results):
            if isinstance(result, Exception):
                task_name = "handle_incoming" if i == 0 else "handle_outgoing"
                print(f"[RestaurantAgent WS] Task {task_name} failed: {result}")
                # Continue - the other task may still be running
        
    except Exception as e:
        print(f"[RestaurantAgent WS] Session error: {e}")
        await websocket.send_json({
            "type": "error",
            "error": str(e)
        })
    finally:
        # Get guardrail statistics before closing
        if hasattr(session_manager, 'get_statistics'):
            stats = session_manager.get_statistics()
            print(f"[RestaurantAgent WS] Guardrail stats for session {session_id}: {stats}")
        
        await session_manager.stop_session()
        print(f"[RestaurantAgent WS] Session closed: {session_id}")
        try:
            await websocket.close()
        except:
            pass<|MERGE_RESOLUTION|>--- conflicted
+++ resolved
@@ -98,7 +98,6 @@
                         # Send events back to browser
                         if event["type"] == "audio_chunk":
                             # Send audio as binary
-<<<<<<< HEAD
                             chunk_data = event["data"]
                             chunk_size = len(chunk_data)
                             
@@ -122,20 +121,13 @@
                                     
                                     sub_chunk = chunk_data[i:end]
                                     await websocket.send_bytes(sub_chunk)
+                            elif event["type"] in ["guardrail_rejection", "guardrail_warning"]:
+                                # Send guardrail events with high priority
+                                print(f"[RestaurantAgent WS] Guardrail event: {event['type']}")
+                                await websocket.send_json(event)
                             else:
                                 # Normal size, send as-is
                                 await websocket.send_bytes(chunk_data)
-=======
-                            chunk_size = len(event["data"])
-                            if chunk_size > 1024 * 1024:  # 1MB limit check
-                                print(f"[RestaurantAgent WS] WARNING: Audio chunk too large ({chunk_size} bytes), skipping")
-                                continue
-                            await websocket.send_bytes(event["data"])
-                        elif event["type"] in ["guardrail_rejection", "guardrail_warning"]:
-                            # Send guardrail events with high priority
-                            print(f"[RestaurantAgent WS] Guardrail event: {event['type']}")
-                            await websocket.send_json(event)
->>>>>>> 24483afd
                         else:
                             # Send other events as JSON
                             await websocket.send_json(event)
